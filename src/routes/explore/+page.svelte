<script lang="ts">
  import { onMount } from 'svelte';
  import { on } from 'svelte/events';
  import * as THREE from 'three';
  import { EffectComposer } from 'three/examples/jsm/postprocessing/EffectComposer.js';
  import { RenderPass } from 'three/examples/jsm/postprocessing/RenderPass.js';
  import { GLTFLoader } from 'three/examples/jsm/loaders/GLTFLoader.js';
  import { OrbitControls } from 'three/examples/jsm/controls/OrbitControls.js';
  import { OutlinePass } from 'three/examples/jsm/postprocessing/OutlinePass.js'
<<<<<<< HEAD
  import { writable } from 'svelte/store';
  export const modelState = writable({
    position: { x: 0, y: 0, z: 0 },
    rotation: { x: 0, y: 0, z: 0 }
  });
=======
  import { normalizeUrl } from '@sveltejs/kit';
>>>>>>> c91a33a1

  let container;  // Reference to the div containing the canvas
  let selectedObject = null;
  let showInfo = false;
  let infoText = '';
  let infoLeft = 0;
  let infoTop = 0;

  const info = [
    {
      components: ["AudioPort1", "AudioPort2", "BackPanel", "GPU_Bracket1", "pCube884", "pCube890", "pCube889", "pCube891", "pCube896", "pCube1200", "pCube1201", "pCube1202", "pCube1203", "pCube1218", "pCube1235", "pCube1236", "pCube1237", "pCylinder97", "pCylinder98", "pCylinder99", "pCylinder100", "pCylinder101", "PowerButton", "PSU_Bracket1", "PSU_Bracket2", "ResetButton", "nurbsToPoly2", "pCube1238"],
      highlights: ["BackPanel", "GPU_Bracket1", "pCube884", "pCube890", "pCube889", "pCube891", "pCube896", "pCylinder97", "pCylinder98", "pCylinder99", "pCylinder100", "pCylinder101", "PSU_Bracket1", "PSU_Bracket2"],
      text: "Computer case - holds parts together and contains ports/buttons"
    },
    {
      components: ["pCube961", 'pCube962', "pCube963", "pCube964", "pCube965", 'pCube966', "pCube967", "pCylinder145", "pCylinder164", "pCube970", "pCube971", "pCube972", 'pCylinder146'],
      highlights: ["pCube970", 'pCylinder146'],
      text: "Top fan - part of radiator; cools down coolant"
    },
    {
      components: ["pCube961001", "pCube962001", "pCube963001", "pCube964001", "pCube965001", "pCube966001", "pCube967001", "pCylinder145001", "pCylinder164001", 'pCube970001', "pCube971001", "pCube972001", "pCylinder146001"],
      highlights: ["pCube970001", "pCylinder146001"],
      text: "Middle fan - part of radiator; cools down coolant"
    },
    {
      components: ["pCube961002", "pCube962002", "pCube963002", "pCube964002", "pCube965002", "pCube966002", "pCube967002", "pCylinder145002", "pCylinder164002", "pCube970002", "pCube971002", "pCube972002", "pCylinder146002"],
      highlights: ["pCube970002", "pCylinder146002"],
      text: "Bottom fan  - part of radiator; cools down coolant"
    },
    {
      components: ["pCube840", "pCube841", "pCube1222", "pCube1220", "pCube181", "pCube181", "pCube182", "pCube183", "pCube184", "pCube1219"],
      highlights: ["pCube840", "pCube841", "pCube1222", "pCube1220"],
      text: "Central Processing Unit/Water Block - cpu does calculations very fast, water block draws heat into cooling system"
    },
    {
      components: ["pCube961003", "pCube962003", "pCube963003", "pCube964003", "pCube965003", "pCube966003", "pCube967003", "pCylinder145003", "pCube1252", "pCube1253", "pCube1254", "pCube1255", "pCube1256", "pCube1257", "pCube1258", "pCube1259", "pCube1260", "pCube1261", "pCube927", "pCube928", "pCube940", "pCube932", "pCube1242", "pCube1243", "pCube1251", "Mesh1069"],
      highlights: ["pCube927", "pCube928", "pCube940", "Mesh1069"],
      text: "Power Supply Unit - converts between AC/DC and gives correct voltage rails for different components"
    },
    {
      components: ["pCube1191", "pCube1192", "pCube1193", "pCube1194", "pCube1195", "pCube1196", "pCube1197", "pCube1198", "pCube1199", "pCylinder162", "pCylinder163"],
      highlights: ['pCube1191'],
      text: "Radiator - controls temperature and prevents heat damage"
    },
    {
      components: ["pCube902", 'pCube910', 'pCube911', "pCube912", "pCube913", "pCube914", "pCube915", "pCube916", "pCube917", "pCube918", "pCube919", "pCube920", "pCube902001", "pCube910001", "pCube911001", "pCube912001", "pCube913001", "pCube914001", "pCube915001", "pCube916001", "pCube917001", "pCube918001", "pCube919001", "pCube920001", "pCube902002", "pCube910002", "pCube911002", "pCube912002", "pCube913002", "pCube914002", "pCube915002", "pCube916002", "pCube917002", "pCube918002", "pCube919002", "pCube920002", "pCube902003", "pCube910003", "pCube911003", "pCube912003", "pCube913003", "pCube914003", "pCube915003", "pCube916003", "pCube917003", "pCube918003", "pCube919003", "pCube920003"],
      highlights: ["pCube911", "pCube911001", "pCube911002", "pCube911003"],
      text: "Random-access memory (RAM): Stores information temporarily for easy use"
    },
    {
      components: ["SSD"],
      highlights: ["SSD"],
      text: 'Solid-state drive/Hard Drive - Stores memory long-term'
    },
    {
      components: ["pCube986", "pCube989", "pCube991", "pCube992", "pCube993", "pCube996", "pCube997", "pCube1178", "pCube1180", "pCube1185", "pCube1186", "pCube1188", "pCube1189", "pCylinder159", "pCylinder156"],
      highlights: ["pCylinder156"],
      text: "GPU Left Fan - Cools down GPU"
    },
    {
      components: ["pCube987", "pCube988", "pCube990", "pCube994", "pCube995", "pCube998", "pCube1179", "pCube1181", "pCube1182", "pCube1183", 'pCube1184', "pCube1187", "pCube1190", "pCylinder161", "pCylinder160"],
      highlights:  ['pCylinder160'],
      text: "GPU Right Fan - Cools down GPU"
    },
    {
      components:  ["pCylinder187", "pCylinder197", "pCylinder199", "pCylinder200", "pCylinder201", "pCylinder202", "pCylinder203", "pCylinder204", 'pCylinder205', "Mesh1032", "Mesh1030_1", "Mesh1032_1", "Mesh1030", "Mesh1028"],
      highlights: ["pCylinder187", "pCylinder203", "pCylinder204", "Mesh1032", "pCylinder201", "pCylinder197", "pCylinder200", "Mesh1028"],
      text: "Nozzle - used for refills? idk"
    },
    {
      components:  ["Resevoir", "pCylinder206", "pCylinder172", "pCylinder176", "pCube1224", "pCube1225"],
      highlights: ["Resevoir", "pCylinder176", "pCube1224", "pCube1225"],
      text: "Reservoir - main water storage/source"
    },
    {
      components: ['pCylinder169', "pCube1215", "pCube1216", "pCube1204", "pCube1205", "pCube1206", "pCube1207", "pCube1208", "pCube1209", "pCube1210", "pCube1211", "pCube1212", "pCube1213"],
      highlights: ["pCylinder169", "pCube1215", "pCube1216"],
      text: "Pump - circulates coolant throughout PC"
    },
    {
      components: ["pCylinder188", "pCylinder192", "pCylinder191", "Mesh1018", "Mesh1019"],
      highlights: ['pCylinder188', 'pCylinder192', 'pCylinder191', "Mesh1018", "Mesh1019"],
      text: "Tubing - carries coolant to maintain healthy PC temperature"
    },
    {
      components: ["pCylinder190", "pCylinder193", "pCylinder194", "Mesh1021", "Mesh1020"],
      highlights: ['pCylinder190', 'pCylinder193', 'pCylinder194', "Mesh1021", "Mesh1020"],
      text: "Tubing - carries coolant to maintain healthy PC temperature"
    },
    {
      components: ["pCylinder189", "pCylinder195", "pCylinder199", "Mesh1029", "Mesh1022"],
      highlights: ['pCylinder189', 'pCylinder195', 'pCylinder199', "Mesh1022", "Mesh1029"],
      text: "Tubing - carries coolant to maintain healthy PC temperature"
    }
  ]
  let gpuText = "Graphics Processing Unit - thinks fast and shows images on screen"
  let gpuHighlight = ["pCube1171", "pCube1169", "pCube1000"]
  let motherBoardText = "Motherboard - connects most other components - contains CPU socket, RAM socket, power connectors, storage connectors, internal conenctors, and voltage regulator modules."
  let motherBoardHighlight = ["pCube511", "pCube476"]

  const toDestroy = []
  onMount(() => {
    const scene = new THREE.Scene();
    scene.background = new THREE.Color(0x384454);

    const camera = new THREE.PerspectiveCamera(45, container.clientWidth / container.clientHeight, 0.1, 1000);
    camera.position.set(0, 0.08, 0.2);

    const renderer = new THREE.WebGLRenderer({ antialias: true });
    renderer.setSize(container.clientWidth, container.clientHeight);
    container.appendChild(renderer.domElement);

    const composer = new EffectComposer(renderer);
    const renderPass = new RenderPass(scene, camera);
    composer.addPass(renderPass);

    // OutlinePass: width, height, scene, camera
    const outlinePass = new OutlinePass(
      new THREE.Vector2(window.innerWidth, window.innerHeight),
      scene,
      camera
    );
    composer.addPass(outlinePass);

    // OrbitControls
    const controls = new OrbitControls(camera, renderer.domElement);
    controls.enableDamping = true;

    // Light
    const light = new THREE.DirectionalLight(0xffffff, 1.5);
    light.position.set(5, 10, 7.5);
    scene.add(light);

    const ambient = new THREE.AmbientLight(0xffffff, 1);
    scene.add(ambient);

    // Load model
    const loader = new GLTFLoader();
    let model;

    const clickableObjects = []; // Store objects that can be clicked

    loader.load('model.glb', (gltf) => {
      model = gltf.scene;
      scene.add(model);

      // Add child meshes to clickableObjects
      model.traverse((child) => {
        if (child.isMesh) {
          clickableObjects.push(child);
        }
      });
<<<<<<< HEAD
      // Restore saved state
      toDestroy.push(modelState.subscribe(state => {
      if (model) {
        model.position.set(state.position.x, state.position.y, state.position.z);
        model.rotation.set(state.rotation.x, state.rotation.y, state.rotation.z);
        }
      }));
=======
      const box = new THREE.Box3().setFromObject(model);
      const size = box.getSize(new THREE.Vector3());
      const center = box.getCenter(new THREE.Vector3());
      const maxSize = Math.max(size.x, size.y, size.z);
      const fov = camera.fov * (Math.PI / 180);
      let cameraZ = Math.abs(maxSize / (2 * Math.tan(fov / 2)));
      cameraZ *= 0.8;
      camera.position.set(center.x, center.y, cameraZ);
      camera.lookAt(center);

      onDestroy(() => {
      unsubscribe();
      });
>>>>>>> c91a33a1
    });

    const raycaster = new THREE.Raycaster();
    const mouse = new THREE.Vector2();

    function onMouseMove(event) {
      mouse.x = (event.clientX / window.innerWidth) * 2 - 1;
      mouse.y = -(event.clientY / window.innerHeight) * 2 + 1;
      if (down) {
        showInfo = false
        selectedObject = null
      }
    }
    function onClick(event) {
      if (
        Math.abs(event.clientX - startX) >= 10 ||
        Math.abs(event.clientY - startY) >= 10
      )
        return;

      // Convert mouse coordinates
      const rect = renderer.domElement.getBoundingClientRect();
      mouse.x = ((event.clientX - rect.left) / rect.width) * 2 - 1;
      mouse.y = -((event.clientY - rect.top) / rect.height) * 2 + 1;

      raycaster.setFromCamera(mouse, camera);
      const intersects = raycaster.intersectObjects(clickableObjects, true);

      if (intersects.length > 0) {
        const clicked = intersects[0].object;
        let chosen = false
        for (const { components, highlights, text} of info) {
          if (components.includes(clicked.name)) {
            infoText = text
            selectedObject = clickableObjects.filter(i => highlights.includes(i.name))
            chosen = true
            break
          }
        }
        if (!chosen) {
          const num = parseInt(clicked.name.slice(5), 10)
          if (clicked.name.slice(0,5) == "pCube" && ((num >= 1000 && num <= 1177) || num === 1240 || num === 1241)) {
            infoText = gpuText
            selectedObject = clickableObjects.filter(n => gpuHighlight.includes(n.name))
          } else {
            infoText = motherBoardText;
            selectedObject = clickableObjects.filter(n => motherBoardHighlight.includes(n.name))
          }
        }
        
        infoLeft = event.clientX;
        infoTop = event.clientY;
        showInfo = true;
      } else {
        showInfo = false;
        selectedObject = null
      }

      down = false
    }
    
    const canvas = renderer.domElement
    let startX: number, startY: number, down: boolean;
    toDestroy.push(
      on(canvas, "mousedown", (e) => {
        startX = e.clientX;
        startY = e.clientY;
        down = true;
      }),
      on(canvas, "touchstart", (e) => {
        startX = e.touches[0].clientX;
        startY = e.touches[0].clientY;
        down = true;
      }),
      on(canvas, "mousemove", onMouseMove),
      on(canvas, "touchmove", e => onMouseMove(e.touches[0])),
      on(canvas, "mouseup", onClick),
      on(canvas, "touchend", (e) => onClick(e.touches[0])
      )
    );

    function animate() {
      requestAnimationFrame(animate);
      controls.update();
      outlinePass.selectedObjects = selectedObject ?? [];
      composer.render();
      if (model) {
      modelState.set({
      position: {
        x: model.position.x,
        y: model.position.y,
        z: model.position.z
      },
      rotation: {
        x: model.rotation.x,
        y: model.rotation.y,
        z: model.rotation.z
      }
      });
      }
    }
    animate();

   modelState.subscribe(state => {
    if (model) {
      model.position.set(state.position.x, state.position.y, state.position.z);
      model.rotation.set(state.rotation.x, state.rotation.y, state.rotation.z);
      }
    });
    // Resize handling
    window.addEventListener('resize', () => {
    camera.aspect = window.innerWidth / window.innerHeight;
    camera.updateProjectionMatrix();
    renderer.setSize(window.innerWidth, window.innerHeight);
    composer.setSize(window.innerWidth, window.innerHeight);
  });


    return () => {
      for (const handler of toDestroy) handler()
      renderer.dispose();
      renderer.domElement.removeEventListener('click', onClick);
    };
  });

  function closeInfo() {
    showInfo = false;
    selectedObject = null;
  }
</script>

<style>
  .info-box {
  position: absolute;
  background: white;
  padding: 40px;
  border-radius: 20px;
  max-width: 500px;
  width: 90%;
  border: 1px solid #ccc;
  box-shadow: 0 20px 40px rgba(0, 0, 0, 0.3);
  z-index: 1000;
  animation: popupSlide 0.3s ease-out;
  }

  .info-box button {
  position: absolute;
  top: 10px;
  right: 10px;
  background: none; 
  border: none; 
  padding: 0;     
  font-size: 1.2em;
  color: #333;
  cursor: pointer;
  outline: none;
  }
</style>

<div bind:this={container} style="width:100%; height:500px; position:relative;">
  {#if showInfo}
    <div class="info-box" style="left: {infoLeft}px; top: {infoTop}px;">
      {infoText}
      <button on:click={closeInfo}>X</button>
    </div>
  {/if}
</div><|MERGE_RESOLUTION|>--- conflicted
+++ resolved
@@ -7,15 +7,13 @@
   import { GLTFLoader } from 'three/examples/jsm/loaders/GLTFLoader.js';
   import { OrbitControls } from 'three/examples/jsm/controls/OrbitControls.js';
   import { OutlinePass } from 'three/examples/jsm/postprocessing/OutlinePass.js'
-<<<<<<< HEAD
+
   import { writable } from 'svelte/store';
   export const modelState = writable({
     position: { x: 0, y: 0, z: 0 },
     rotation: { x: 0, y: 0, z: 0 }
   });
-=======
   import { normalizeUrl } from '@sveltejs/kit';
->>>>>>> c91a33a1
 
   let container;  // Reference to the div containing the canvas
   let selectedObject = null;
@@ -168,15 +166,6 @@
           clickableObjects.push(child);
         }
       });
-<<<<<<< HEAD
-      // Restore saved state
-      toDestroy.push(modelState.subscribe(state => {
-      if (model) {
-        model.position.set(state.position.x, state.position.y, state.position.z);
-        model.rotation.set(state.rotation.x, state.rotation.y, state.rotation.z);
-        }
-      }));
-=======
       const box = new THREE.Box3().setFromObject(model);
       const size = box.getSize(new THREE.Vector3());
       const center = box.getCenter(new THREE.Vector3());
@@ -190,7 +179,6 @@
       onDestroy(() => {
       unsubscribe();
       });
->>>>>>> c91a33a1
     });
 
     const raycaster = new THREE.Raycaster();
