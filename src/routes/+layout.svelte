--- conflicted
+++ resolved
@@ -4,14 +4,6 @@
 
 <div class="page-wrapper">
   <nav class="nav-container">
-<<<<<<< HEAD
-    <div class="nav-links">
-      <a href="/" class:active={$page.url.pathname === '/'}>Home</a>
-      <a href="/learn" class:active={$page.url.pathname === '/learn'}>Learn</a>
-      <a href="/interactive" class:active={$page.url.pathname === '/interactive'}>Interactive</a>
-      <a href="/game_page" class:active={$page.url.pathname === '/game_page'}>Game</a>
-      <a href="/flashcards" class:active={$page.url.pathname === '/flashcards'}>Flashcards</a>
-=======
     <div class="nav-inner">
       <img src="./ttm-logo.png" alt="Logo" class="logo" />
       <div class="nav-links">
@@ -21,7 +13,6 @@
         <a href="/game_page" class:active={$page.url.pathname === '/game_page'}>Game</a>
         <a href= "/flashcards" class:active={$page.url.pathname === '/flashcards'}>Flashcards</a>
       </div>
->>>>>>> 0c602453
     </div>
 </nav>
 
@@ -50,10 +41,6 @@
  
 
   .nav-container {
-<<<<<<< HEAD
-    padding: 1rem;
-    background: #000;
-=======
     display: flex;
     height: 75px;
     width: 100%;
@@ -74,16 +61,11 @@
     height: 60px;
     width: auto;
     object-fit: contain;
->>>>>>> 0c602453
   }
 
   .nav-links {
     display: flex;
-<<<<<<< HEAD
-    gap: 1.5rem;
-=======
     gap: 2rem;
->>>>>>> 0c602453
   }
 
   .nav-links a {
