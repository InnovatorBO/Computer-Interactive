--- conflicted
+++ resolved
@@ -1,25 +1,17 @@
-<<<<<<< HEAD
 <script>
-    import ThreeModel from '$lib/threeModel.svelte';
-  </script>
-  
-<main>
-    <h1>3D Model Viewer</h1>
-    <ThreeModel />
-</main>
-<!-- 
-<h1>Welcome to your library project</h1>
-<p>Create your package using @sveltejs/package and preview/showcase your work with SvelteKit</p>
-<p>Visit <a href="https://svelte.dev/docs/kit">svelte.dev/docs/kit</a> to read the documentation</p> -->
-=======
-<script lang="ts">
+  import ThreeModel from '$lib/threeModel.svelte';
   let title = 'Home Page';
-  
+
   // Add your home page functions here
   function handleHomeAction() {
     console.log('Home action triggered');
   }
 </script>
+
+<main>
+  <h1>3D Model Viewer</h1>
+  <ThreeModel />
+</main>
 
 <svelte:head>
   <title>{title}</title>
@@ -76,5 +68,4 @@
     color: #555;
     margin-bottom: 0.5rem;
   }
-</style>
->>>>>>> 2cc23bd7
+</style>