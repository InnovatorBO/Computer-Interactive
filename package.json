{
	"name": "computer-interactive",
	"version": "0.0.1",
	"scripts": {
		"dev": "vite dev",
		"build": "vite build && npm run prepack",
		"preview": "vite preview",
		"prepare": "svelte-kit sync || echo ''",
		"prepack": "svelte-kit sync && svelte-package && publint",
		"check": "svelte-kit sync && svelte-check --tsconfig ./tsconfig.json",
		"check:watch": "svelte-kit sync && svelte-check --tsconfig ./tsconfig.json --watch"
	},
	"files": [
		"dist",
		"!dist/**/*.test.*",
		"!dist/**/*.spec.*"
	],
	"sideEffects": [
		"**/*.css"
	],
	"svelte": "./dist/index.js",
	"types": "./dist/index.d.ts",
	"type": "module",
	"exports": {
		".": {
			"types": "./dist/index.d.ts",
			"svelte": "./dist/index.js"
		}
	},
	"peerDependencies": {
		"svelte": "^5.0.0"
	},
	"devDependencies": {
		"@sveltejs/adapter-auto": "^6.0.0",
		"@sveltejs/kit": "^2.22.0",
		"@sveltejs/package": "^2.0.0",
		"@sveltejs/vite-plugin-svelte": "^6.0.0",
		"@types/three": "^0.178.1",
		"publint": "^0.3.2",
		"svelte": "^5.0.0",
		"svelte-check": "^4.0.0",
		"three": "^0.178.0",
		"typescript": "^5.0.0",
		"vite": "^7.0.4"
	},
	"keywords": [
		"svelte"
	],
	"dependencies": {
<<<<<<< HEAD
		"@google/model-viewer": "^4.1.0",
		"@jscad/modeling": "^2.12.5",
		"@types/three": "^0.178.1",
=======
>>>>>>> aa2202f1
		"three": "^0.178.0"
	}
}<|MERGE_RESOLUTION|>--- conflicted
+++ resolved
@@ -39,7 +39,6 @@
 		"publint": "^0.3.2",
 		"svelte": "^5.0.0",
 		"svelte-check": "^4.0.0",
-		"three": "^0.178.0",
 		"typescript": "^5.0.0",
 		"vite": "^7.0.4"
 	},
@@ -47,12 +46,6 @@
 		"svelte"
 	],
 	"dependencies": {
-<<<<<<< HEAD
-		"@google/model-viewer": "^4.1.0",
-		"@jscad/modeling": "^2.12.5",
-		"@types/three": "^0.178.1",
-=======
->>>>>>> aa2202f1
 		"three": "^0.178.0"
 	}
 }